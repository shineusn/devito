from sympy import solve, Symbol

from devito import Eq, Operator, Function, TimeFunction
from devito.logger import error
from examples.seismic import PointSource, Receiver


def laplacian(field, m, s, kernel):
    """
    Spacial discretization for the isotropic acoustic wave equation. For a 4th
    order in time formulation, the 4th order time derivative is replaced by a
    double laplacian:
    H = (laplacian + s**2/12 laplacian(1/m*laplacian))
    :param field: Symbolic TimeFunction object, solution to be computed
    :param m: square slowness
    :param s: symbol for the time-step
    :param kernel: `OT2` or `OT4` for 2nd or 4th order in time
    :return: H
    """
    biharmonic = field.laplace2(1/m) if kernel == 'OT4' else 0
    return field.laplace + s**2/12 * biharmonic


def iso_stencil(field, m, s, damp, kernel, **kwargs):
    """
    Stencil for the acoustic isotropic wave-equation:
    u.dt2 - H + damp*u.dt = 0
    :param field: Symbolic TimeFunction object, solution to be computed
    :param m: square slowness
    :param s: symbol for the time-step
    :param damp: ABC dampening field (Function)
    :param kwargs: forwad/backward wave equation (sign of u.dt will change accordingly
    as well as the updated time-step (u.forwad or u.backward)
    :param kernel: `OT2` or `OT4` for 2nd or 4th order in time
    see http://www.hl107.math.msstate.edu/pdfs/rein/HighANM_final.pdf for OT4
    :return: Stencil for the wave-equation
    """

    # Creat a temporary symbol for H to avoid expensive sympy solve
    H = Symbol('H')
    # Define time sep to be updated
    next = field.forward if kwargs.get('forward', True) else field.backward
    # Define PDE
    eq = m * field.dt2 - H
    # Add full source if in
    q = -kwargs.get('q', 0)
    if kernel == 'OT4' and q != 0:
        q -= -q.dt2 - q.W_laplacian(weight=1/m)
    eq += q
    # Add dampening field according to the propagation direction
    eq += damp * field.dt if kwargs.get('forward', True) else -damp * field.dt
    # Solve the symbolic equation for the field to be updated
    eq_time = solve(eq, next, rational=False, simplify=False)[0]
    # Get the spacial FD
    lap = laplacian(field, m, s, kernel)
    # return the Stencil with H replaced by its symbolic expression
    return [Eq(next, eq_time.subs({H: lap}))]


def inject_src(src, field, s, model, kernel):
    """
    Source injection term depending on the kernel
    `OT4` requries to apply a differentlial operator to the source
    """
    if kernel == 'OT2':
        # Construct expression to inject source values
        src_term = src.inject(field=field, expr=src * s**2 / model.m,
                              offset=model.nbpml)
    else:
        # Construct expression to inject source values
        expr = (src + s**2 / 12 * (src.dt2 + src.W_laplacian(weight=1/model.m)))
        src_term = src.inject(field=field, expr=expr * s**2 / model.m,
                              offset=model.nbpml)
    return src_term


def read_rec(rec, field, s, model, kernel):
    """
    For proper adjoint, the differential operator on the src in the Forward
    operator has to be aplied to the srac (or v) in the adjoint operators
    """
    if kernel == 'OT2':
        rec_term = rec.interpolate(expr=field, offset=model.nbpml)
    else:
        field_scaled = sum([field / d.spacing**2 for d in field.space_dimensions])
        rec_term = rec.interpolate(expr=field+s**2/12*(field.dt2-2/model.m*field_scaled),
                                   offset=model.nbpml)
    return rec_term


def ForwardOperator(model, source, receiver, space_order=4,
                    save=False, kernel='OT2', **kwargs):
    """
    Constructor method for the forward modelling operator in an acoustic media

    :param model: :class:`Model` object containing the physical parameters
    :param source: :class:`PointData` object containing the source geometry
    :param receiver: :class:`PointData` object containing the acquisition geometry
    :param space_order: Space discretization order
    :param save: Saving flag, True saves all time steps, False only the three
    """
    m, damp = model.m, model.damp

    # Create symbols for forward wavefield, source and receivers
    u = TimeFunction(name='u', grid=model.grid,
                     save=source.nt if save else None,
                     time_order=2, space_order=space_order)
<<<<<<< HEAD
    src = PointSource(name='src', grid=model.grid, ntime=source.nt,
                      npoint=source.npoint, space_order=space_order,
                      time_order=2)
    rec = Receiver(name='rec', grid=model.grid, ntime=receiver.nt,
=======
    src = PointSource(name='src', grid=model.grid, time_range=source.time_range,
                      npoint=source.npoint)
    rec = Receiver(name='rec', grid=model.grid, time_range=receiver.time_range,
>>>>>>> 12126fcc
                   npoint=receiver.npoint)

    s = model.grid.stepping_dim.spacing
    eqn = iso_stencil(u, m, s, damp, kernel)
    # Construct expression to inject source values
    src_term = inject_src(src, u.forward, s, model, kernel)
    # Create interpolation expression for receivers
    rec_term = rec.interpolate(expr=u, offset=model.nbpml)
    # Substitute spacing terms to reduce flops
    return Operator(eqn + src_term + rec_term, subs=model.spacing_map,
                    name='Forward', **kwargs)


def AdjointOperator(model, source, receiver, space_order=4,
                    kernel='OT2', **kwargs):
    """
    Constructor method for the adjoint modelling operator in an acoustic media

    :param model: :class:`Model` object containing the physical parameters
    :param source: :class:`PointData` object containing the source geometry
    :param receiver: :class:`PointData` object containing the acquisition geometry
    :param time_order: Time discretization order
    :param space_order: Space discretization order
    """
    m, damp = model.m, model.damp

    v = TimeFunction(name='v', grid=model.grid, save=None,
                     time_order=2, space_order=space_order)
    srca = PointSource(name='srca', grid=model.grid, time_range=source.time_range,
                       npoint=source.npoint)
    rec = Receiver(name='rec', grid=model.grid, time_range=receiver.time_range,
                   npoint=receiver.npoint)

    s = model.grid.stepping_dim.spacing
    eqn = iso_stencil(v, m, s, damp, kernel, forward=False)

    # Construct expression to inject source values
    receivers = rec.inject(v.backward, expr=s**2/m * rec, offset=model.nbpml)

    # Create interpolation expression for the adjoint-source
    source_a = read_rec(srca, v, s, model, kernel)

    # Substitute spacing terms to reduce flops
    return Operator(eqn + receivers + source_a, subs=model.spacing_map,
                    name='Adjoint', **kwargs)


def GradientOperator(model, source, receiver, space_order=4, save=True,
                     kernel='OT2', **kwargs):
    """
    Constructor method for the gradient operator in an acoustic media

    :param model: :class:`Model` object containing the physical parameters
    :param source: :class:`PointData` object containing the source geometry
    :param receiver: :class:`PointData` object containing the acquisition geometry
    :param time_order: Time discretization order
    :param space_order: Space discretization order
    """
    m, damp = model.m, model.damp

    # Gradient symbol and wavefield symbols
    grad = Function(name='grad', grid=model.grid)
    u = TimeFunction(name='u', grid=model.grid, save=source.nt if save
                     else None, time_order=2, space_order=space_order)
    v = TimeFunction(name='v', grid=model.grid, save=None,
                     time_order=2, space_order=space_order)
    rec = Receiver(name='rec', grid=model.grid,
                   time_range=receiver.time_range, npoint=receiver.npoint)

    s = model.grid.stepping_dim.spacing
    eqn = iso_stencil(v, m, s, damp, kernel, forward=False)

    if kernel == 'OT2':
        gradient_update = Eq(grad, grad - u.dt2 * v)
    elif kernel == 'OT4':
        gradient_update = Eq(grad, grad - u.dt2 * (v.dt2 + 1 / m * v.laplace))
    else:
        error("Unrecognized kernel, has to be OT2 or OT4")
    # Construct expression to inject source values
    receivers = inject_src(rec, rec.backward, s, model, kernel)
    # Substitute spacing terms to reduce flops
    return Operator(eqn + receivers + [gradient_update], subs=model.spacing_map,
                    name='Gradient', **kwargs)


def BornOperator(model, source, receiver, space_order=4,
                 kernel='OT2', **kwargs):
    """
    Constructor method for the Linearized Born operator in an acoustic media

    :param model: :class:`Model` object containing the physical parameters
    :param source: :class:`PointData` object containing the source geometry
    :param receiver: :class:`PointData` object containing the acquisition geometry
    :param time_order: Time discretization order
    :param space_order: Space discretization order
    """
    m, damp = model.m, model.damp

    # Create source and receiver symbols
    src = PointSource(name='src', grid=model.grid, time_range=source.time_range,
                      npoint=source.npoint)
    rec = Receiver(name='rec', grid=model.grid, time_range=receiver.time_range,
                   npoint=receiver.npoint)

    # Create wavefields and a dm field
    u = TimeFunction(name="u", grid=model.grid, save=None,
                     time_order=2, space_order=space_order)
    U = TimeFunction(name="U", grid=model.grid, save=None,
                     time_order=2, space_order=space_order)
    dm = Function(name="dm", grid=model.grid, space_order=0)

    s = model.grid.stepping_dim.spacing
    eqn1 = iso_stencil(u, m, s, damp, kernel)
    eqn2 = iso_stencil(U, m, s, damp, kernel, q=-dm*u.dt2)

    # Construct expression to inject source values
    source = inject_src(src, u.forward, s, model, kernel)
    # Create receiver interpolation expression from U
    receivers = rec.interpolate(expr=U, offset=model.nbpml)

    # Substitute spacing terms to reduce flops
    return Operator(eqn1 + source + eqn2 + receivers, subs=model.spacing_map,
                    name='Born', **kwargs)<|MERGE_RESOLUTION|>--- conflicted
+++ resolved
@@ -14,7 +14,6 @@
     :param field: Symbolic TimeFunction object, solution to be computed
     :param m: square slowness
     :param s: symbol for the time-step
-    :param kernel: `OT2` or `OT4` for 2nd or 4th order in time
     :return: H
     """
     biharmonic = field.laplace2(1/m) if kernel == 'OT4' else 0
@@ -31,8 +30,6 @@
     :param damp: ABC dampening field (Function)
     :param kwargs: forwad/backward wave equation (sign of u.dt will change accordingly
     as well as the updated time-step (u.forwad or u.backward)
-    :param kernel: `OT2` or `OT4` for 2nd or 4th order in time
-    see http://www.hl107.math.msstate.edu/pdfs/rein/HighANM_final.pdf for OT4
     :return: Stencil for the wave-equation
     """
 
@@ -41,12 +38,7 @@
     # Define time sep to be updated
     next = field.forward if kwargs.get('forward', True) else field.backward
     # Define PDE
-    eq = m * field.dt2 - H
-    # Add full source if in
-    q = -kwargs.get('q', 0)
-    if kernel == 'OT4' and q != 0:
-        q -= -q.dt2 - q.W_laplacian(weight=1/m)
-    eq += q
+    eq = m * field.dt2 - H - kwargs.get('q', 0)
     # Add dampening field according to the propagation direction
     eq += damp * field.dt if kwargs.get('forward', True) else -damp * field.dt
     # Solve the symbolic equation for the field to be updated
@@ -57,37 +49,6 @@
     return [Eq(next, eq_time.subs({H: lap}))]
 
 
-def inject_src(src, field, s, model, kernel):
-    """
-    Source injection term depending on the kernel
-    `OT4` requries to apply a differentlial operator to the source
-    """
-    if kernel == 'OT2':
-        # Construct expression to inject source values
-        src_term = src.inject(field=field, expr=src * s**2 / model.m,
-                              offset=model.nbpml)
-    else:
-        # Construct expression to inject source values
-        expr = (src + s**2 / 12 * (src.dt2 + src.W_laplacian(weight=1/model.m)))
-        src_term = src.inject(field=field, expr=expr * s**2 / model.m,
-                              offset=model.nbpml)
-    return src_term
-
-
-def read_rec(rec, field, s, model, kernel):
-    """
-    For proper adjoint, the differential operator on the src in the Forward
-    operator has to be aplied to the srac (or v) in the adjoint operators
-    """
-    if kernel == 'OT2':
-        rec_term = rec.interpolate(expr=field, offset=model.nbpml)
-    else:
-        field_scaled = sum([field / d.spacing**2 for d in field.space_dimensions])
-        rec_term = rec.interpolate(expr=field+s**2/12*(field.dt2-2/model.m*field_scaled),
-                                   offset=model.nbpml)
-    return rec_term
-
-
 def ForwardOperator(model, source, receiver, space_order=4,
                     save=False, kernel='OT2', **kwargs):
     """
@@ -105,24 +66,21 @@
     u = TimeFunction(name='u', grid=model.grid,
                      save=source.nt if save else None,
                      time_order=2, space_order=space_order)
-<<<<<<< HEAD
-    src = PointSource(name='src', grid=model.grid, ntime=source.nt,
-                      npoint=source.npoint, space_order=space_order,
-                      time_order=2)
-    rec = Receiver(name='rec', grid=model.grid, ntime=receiver.nt,
-=======
     src = PointSource(name='src', grid=model.grid, time_range=source.time_range,
                       npoint=source.npoint)
     rec = Receiver(name='rec', grid=model.grid, time_range=receiver.time_range,
->>>>>>> 12126fcc
                    npoint=receiver.npoint)
 
     s = model.grid.stepping_dim.spacing
     eqn = iso_stencil(u, m, s, damp, kernel)
+
     # Construct expression to inject source values
-    src_term = inject_src(src, u.forward, s, model, kernel)
+    src_term = src.inject(field=u.forward, expr=src * s**2 / m,
+                          offset=model.nbpml)
+
     # Create interpolation expression for receivers
     rec_term = rec.interpolate(expr=u, offset=model.nbpml)
+
     # Substitute spacing terms to reduce flops
     return Operator(eqn + src_term + rec_term, subs=model.spacing_map,
                     name='Forward', **kwargs)
@@ -151,11 +109,12 @@
     s = model.grid.stepping_dim.spacing
     eqn = iso_stencil(v, m, s, damp, kernel, forward=False)
 
-    # Construct expression to inject source values
-    receivers = rec.inject(v.backward, expr=s**2/m * rec, offset=model.nbpml)
+    # Construct expression to inject receiver values
+    receivers = rec.inject(field=v.backward, expr=rec * s**2 / m,
+                           offset=model.nbpml)
 
     # Create interpolation expression for the adjoint-source
-    source_a = read_rec(srca, v, s, model, kernel)
+    source_a = srca.interpolate(expr=v, offset=model.nbpml)
 
     # Substitute spacing terms to reduce flops
     return Operator(eqn + receivers + source_a, subs=model.spacing_map,
@@ -190,11 +149,14 @@
     if kernel == 'OT2':
         gradient_update = Eq(grad, grad - u.dt2 * v)
     elif kernel == 'OT4':
-        gradient_update = Eq(grad, grad - u.dt2 * (v.dt2 + 1 / m * v.laplace))
+        gradient_update = Eq(grad, grad - (u.dt2 +
+                                           s**2 / 12.0 * u.laplace2(m**(-2))) * v)
     else:
         error("Unrecognized kernel, has to be OT2 or OT4")
-    # Construct expression to inject source values
-    receivers = inject_src(rec, rec.backward, s, model, kernel)
+    # Add expression for receiver injection
+    receivers = rec.inject(field=v.backward, expr=rec * s**2 / m,
+                           offset=model.nbpml)
+
     # Substitute spacing terms to reduce flops
     return Operator(eqn + receivers + [gradient_update], subs=model.spacing_map,
                     name='Gradient', **kwargs)
@@ -230,8 +192,10 @@
     eqn1 = iso_stencil(u, m, s, damp, kernel)
     eqn2 = iso_stencil(U, m, s, damp, kernel, q=-dm*u.dt2)
 
-    # Construct expression to inject source values
-    source = inject_src(src, u.forward, s, model, kernel)
+    # Add source term expression for u
+    source = src.inject(field=u.forward, expr=src * s**2 / m,
+                        offset=model.nbpml)
+
     # Create receiver interpolation expression from U
     receivers = rec.interpolate(expr=U, offset=model.nbpml)
 
